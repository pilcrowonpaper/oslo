{
	"name": "oslo",
	"type": "module",
	"version": "1.1.3",
	"description": "A collection of auth-related utilities",
	"main": "dist/index.js",
	"types": "dist/index.d.ts",
	"module": "dist/index.js",
	"scripts": {
<<<<<<< HEAD
		"build": "rm -rf dist/* && tsc",
=======
		"build": "rm -rf dist/* && tsc --project tsconfig.build.json",
>>>>>>> 6d44f10d
		"format": "prettier -w .",
		"lint": "eslint src",
		"test": "vitest run --sequence.concurrent"
	},
	"files": [
		"/dist/"
	],
	"exports": {
		".": "./dist/index.js",
		"./cookie": "./dist/cookie/index.js",
		"./crypto": "./dist/crypto/index.js",
		"./encoding": "./dist/encoding/index.js",
		"./jwt": "./dist/jwt/index.js",
		"./oauth2": "./dist/oauth2/index.js",
		"./otp": "./dist/otp/index.js",
		"./password": "./dist/password/index.js",
		"./request": "./dist/request/index.js",
		"./webauthn": "./dist/webauthn/index.js"
	},
	"typesVersions": {
		"*": {
			".": [
				"dist/index.d.ts"
			],
			"cookie": [
				"dist/cookie/index.d.ts"
			],
			"crypto": [
				"dist/crypto/index.d.ts"
			],
			"encoding": [
				"dist/encoding/index.d.ts"
			],
			"jwt": [
				"dist/jwt/index.d.ts"
			],
			"oauth2": [
				"dist/oauth2/index.d.ts"
			],
			"otp": [
				"dist/otp/index.d.ts"
			],
			"password": [
				"dist/password/index.d.ts"
			],
			"request": [
				"dist/request/index.d.ts"
			],
			"webauthn": [
				"dist/webauthn/index.d.ts"
			]
		}
	},
	"keywords": [
		"auth",
		"oauth2",
		"jwt",
		"crypto",
		"webauthn",
		"otp",
		"encoding",
		"auth",
		"random"
	],
	"author": "pilcrowOnPaper",
	"license": "MIT",
	"repository": {
		"type": "git",
		"url": "https://github.com/pilcrowOnPaper/oslo"
	},
	"devDependencies": {
		"@scure/base": "^1.1.3",
		"@types/node": "^20.8.6",
		"@typescript-eslint/eslint-plugin": "^6.7.5",
		"@typescript-eslint/parser": "^6.7.5",
		"auri": "1.0.2",
		"eslint": "^8.51.0",
		"prettier": "^3.0.3",
		"typescript": "^5.2.2",
		"vitest": "^0.34.6"
	},
	"dependencies": {
		"@node-rs/argon2": "1.7.0",
		"@node-rs/bcrypt": "1.9.0"
	}
}<|MERGE_RESOLUTION|>--- conflicted
+++ resolved
@@ -7,11 +7,7 @@
 	"types": "dist/index.d.ts",
 	"module": "dist/index.js",
 	"scripts": {
-<<<<<<< HEAD
-		"build": "rm -rf dist/* && tsc",
-=======
 		"build": "rm -rf dist/* && tsc --project tsconfig.build.json",
->>>>>>> 6d44f10d
 		"format": "prettier -w .",
 		"lint": "eslint src",
 		"test": "vitest run --sequence.concurrent"
